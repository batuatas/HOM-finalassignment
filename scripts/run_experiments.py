#!/usr/bin/env python3
"""Run PFSP metaheuristic experiments from the command line.

This script reads instances from an Excel workbook and executes the
Iterated Greedy / Local Search metaheuristic using one of the scheduling
mechanisms defined for the final assignment.  Compared to the starter
version, the script now supports loading best known makespans, printing
tabular summaries and writing enriched CSV outputs that include RPD and
iteration counts.

Example
-------

```
python scripts/run_experiments.py --instances-file data/Instances.xlsx \
    --mechanism adaptive --runs 3 --output-dir results/adaptive
```
"""

import argparse
from pathlib import Path

from pfsp.design import describe_design
from pfsp.instance import attach_best_known, load_best_known, read_instances
from pfsp.mechanisms import available_mechanisms
from pfsp.runner import run_experiments
from pfsp.reporting import add_rpd_column, summarise_by_instance


def main() -> None:
    parser = argparse.ArgumentParser(description="Run PFSP IG/ILS experiments")
    parser.add_argument(
        "--instances-file",
        type=str,
        required=True,
        help="Path to Excel file with PFSP instances (each sheet is an instance)",
    )
    mechanisms = available_mechanisms()
    parser.add_argument(
        "--mechanism",
        type=str,
        choices=sorted(mechanisms.keys()),
        default="fixed",
        help="Operator scheduling mechanism to use",
<<<<<<< HEAD
=======
        default="fixed",
        help=(
            "Operator scheduling mechanism to use.  Supports 'fixed', 'adaptive' and the "
            "aliases understood by pfsp.mechanisms.build_mechanism."
        ),
>>>>>>> d673cb1e
    )
    parser.add_argument(
        "--runs",
        type=int,
        default=3,
        help="Number of independent runs per instance",
    )
    parser.add_argument(
        "--max-iter",
        type=int,
        default=1000,
        help="Maximum number of ILS iterations per run",
    )
    parser.add_argument(
        "--max-no-improve",
        type=int,
        default=50,
        help="Maximum consecutive non-improving iterations before stopping",
    )
    parser.add_argument(
        "--time-limit",
        type=float,
        default=None,
        help="Time limit in seconds per run (optional)",
    )
    parser.add_argument(
        "--output-dir",
        type=str,
        required=True,
        help="Directory to write CSV results and optional plots",
    )
    parser.add_argument(
        "--bks-file",
        type=str,
        default=None,
        help="Optional CSV with columns 'instance' and 'best_makespan'",
    )
    parser.add_argument(
        "--seed",
        type=int,
        default=None,
        help="Base random seed for reproducibility (optional)",
    )
    parser.add_argument(
        "--window-size",
        type=int,
        default=50,
        help="Sliding window size for adaptive scheduler (ignored for fixed)",
    )
    parser.add_argument(
        "--p-min",
        type=float,
        default=0.1,
        help="Minimum probability for adaptive scheduler (ignored for fixed)",
    )
    parser.add_argument(
        "--learning-rate",
        type=float,
        default=0.2,
        help="Learning rate for adaptive pursuit scheduler (ignored for fixed)",
    )
    parser.add_argument(
        "--block-lengths",
        type=int,
        nargs="*",
        default=[2, 3],
        help="Block lengths for block operator and perturbation",
    )
    parser.add_argument(
        "--summary",
        action="store_true",
        help="Print aggregated summary statistics after running experiments",
    )
    parser.add_argument(
        "--describe",
        action="store_true",
        help="Print the design summary for the selected mechanism and exit",
    )
    args = parser.parse_args()
    if args.describe:
        print(describe_design(args.mechanism))
        return
    # Read instances
    instances = read_instances(args.instances_file)
    best_known = None
    if args.bks_file:
        best_known = load_best_known(args.bks_file)
        attach_best_known(instances, best_known)
    # Run experiments
    results = run_experiments(
        instances=instances,
        mechanism=args.mechanism,
        runs=args.runs,
        max_iter=args.max_iter,
        max_no_improve=args.max_no_improve,
        time_limit=args.time_limit,
        window_size=args.window_size,
        p_min=args.p_min,
        learning_rate=args.learning_rate,
        block_lengths=tuple(args.block_lengths),
        seed=args.seed,
    )
    # Ensure RPD column is up to date
    results = add_rpd_column(results, best_known)
    # Ensure output directory exists
    out_dir = Path(args.output_dir)
    out_dir.mkdir(parents=True, exist_ok=True)
    csv_path = out_dir / "results.csv"
    results.to_csv(csv_path, index=False)
    print(f"Wrote results to {csv_path}")
    # Print summary
    if args.summary:
        summary = summarise_by_instance(results)
        print("Summary by mechanism and instance:")
        print(summary.to_string(index=False))


if __name__ == "__main__":
    main()<|MERGE_RESOLUTION|>--- conflicted
+++ resolved
@@ -42,14 +42,11 @@
         choices=sorted(mechanisms.keys()),
         default="fixed",
         help="Operator scheduling mechanism to use",
-<<<<<<< HEAD
-=======
         default="fixed",
         help=(
             "Operator scheduling mechanism to use.  Supports 'fixed', 'adaptive' and the "
             "aliases understood by pfsp.mechanisms.build_mechanism."
         ),
->>>>>>> d673cb1e
     )
     parser.add_argument(
         "--runs",
