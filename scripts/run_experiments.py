#!/usr/bin/env python3
"""Run PFSP metaheuristic experiments from the command line.

This script reads instances from an Excel workbook and executes the
Iterated Greedy / Local Search metaheuristic using one of the scheduling
mechanisms defined for the final assignment.  Compared to the starter
version, the script now supports loading best known makespans, printing
tabular summaries and writing enriched CSV outputs that include RPD and
iteration counts.

Example
-------

```
python scripts/run_experiments.py --instances-file data/Instances.xlsx \
    --mechanism adaptive --runs 3 --output-dir results/adaptive
```
"""

import argparse
from pathlib import Path

from pfsp.design import describe_design
from pfsp.instance import attach_best_known, load_best_known, read_instances
from pfsp.mechanisms import available_mechanisms
from pfsp.runner import run_experiments
from pfsp.reporting import add_rpd_column, summarise_by_instance


def main() -> None:
    parser = argparse.ArgumentParser(description="Run PFSP IG/ILS experiments")
    parser.add_argument(
        "--instances-file",
        type=str,
        required=True,
        help="Path to Excel file with PFSP instances (each sheet is an instance)",
    )
    mechanisms = available_mechanisms()
    parser.add_argument(
        "--mechanism",
        type=str,
<<<<<<< HEAD
        choices=sorted(mechanisms.keys()),
        default="fixed",
        help="Operator scheduling mechanism to use",
=======
        default="fixed",
        help=(
            "Operator scheduling mechanism to use.  Supports 'fixed', 'adaptive' and the "
            "aliases understood by pfsp.mechanisms.build_mechanism."
        ),
>>>>>>> 19ffa1e4
    )
    parser.add_argument(
        "--runs",
        type=int,
        default=3,
        help="Number of independent runs per instance",
    )
    parser.add_argument(
        "--max-iter",
        type=int,
        default=1000,
        help="Maximum number of ILS iterations per run",
    )
    parser.add_argument(
        "--max-no-improve",
        type=int,
        default=50,
        help="Maximum consecutive non-improving iterations before stopping",
    )
    parser.add_argument(
        "--time-limit",
        type=float,
        default=None,
        help="Time limit in seconds per run (optional)",
    )
    parser.add_argument(
        "--output-dir",
        type=str,
        required=True,
        help="Directory to write CSV results and optional plots",
    )
    parser.add_argument(
        "--bks-file",
        type=str,
        default=None,
        help="Optional CSV with columns 'instance' and 'best_makespan'",
    )
    parser.add_argument(
        "--seed",
        type=int,
        default=None,
        help="Base random seed for reproducibility (optional)",
    )
    parser.add_argument(
        "--window-size",
        type=int,
        default=50,
        help="Sliding window size for adaptive scheduler (ignored for fixed)",
    )
    parser.add_argument(
        "--p-min",
        type=float,
        default=0.1,
        help="Minimum probability for adaptive scheduler (ignored for fixed)",
    )
    parser.add_argument(
        "--block-lengths",
        type=int,
        nargs="*",
        default=[2, 3],
        help="Block lengths for block operator and perturbation",
    )
    parser.add_argument(
        "--summary",
        action="store_true",
        help="Print aggregated summary statistics after running experiments",
    )
    parser.add_argument(
        "--describe",
        action="store_true",
        help="Print the design summary for the selected mechanism and exit",
    )
    args = parser.parse_args()
    if args.describe:
        print(describe_design(args.mechanism))
        return
    # Read instances
    instances = read_instances(args.instances_file)
    best_known = None
    if args.bks_file:
        best_known = load_best_known(args.bks_file)
        attach_best_known(instances, best_known)
    # Run experiments
    results = run_experiments(
        instances=instances,
        mechanism=args.mechanism,
        runs=args.runs,
        max_iter=args.max_iter,
        max_no_improve=args.max_no_improve,
        time_limit=args.time_limit,
        window_size=args.window_size,
        p_min=args.p_min,
        block_lengths=tuple(args.block_lengths),
        seed=args.seed,
    )
    # Ensure RPD column is up to date
    results = add_rpd_column(results, best_known)
    # Ensure output directory exists
    out_dir = Path(args.output_dir)
    out_dir.mkdir(parents=True, exist_ok=True)
    csv_path = out_dir / "results.csv"
    results.to_csv(csv_path, index=False)
    print(f"Wrote results to {csv_path}")
    # Print summary
    if args.summary:
        summary = summarise_by_instance(results)
        print("Summary by mechanism and instance:")
        print(summary.to_string(index=False))


if __name__ == "__main__":
    main()<|MERGE_RESOLUTION|>--- conflicted
+++ resolved
@@ -39,17 +39,14 @@
     parser.add_argument(
         "--mechanism",
         type=str,
-<<<<<<< HEAD
         choices=sorted(mechanisms.keys()),
         default="fixed",
         help="Operator scheduling mechanism to use",
-=======
         default="fixed",
         help=(
             "Operator scheduling mechanism to use.  Supports 'fixed', 'adaptive' and the "
             "aliases understood by pfsp.mechanisms.build_mechanism."
         ),
->>>>>>> 19ffa1e4
     )
     parser.add_argument(
         "--runs",
