--- conflicted
+++ resolved
@@ -15,16 +15,12 @@
 
 import time
 import random
-<<<<<<< HEAD
 from dataclasses import dataclass
-=======
->>>>>>> d673cb1e
 from typing import List, Optional, Tuple
 
 import numpy as np
 
 from .operators import Operators, makespan
-<<<<<<< HEAD
 from .mechanisms import build_scheduler, get_mechanism
 
 
@@ -35,9 +31,7 @@
     permutation: List[int]
     makespan: int
     iterations: int
-=======
 from .mechanisms import Mechanism, build_mechanism
->>>>>>> d673cb1e
 
 
 class IteratedGreedyILS:
@@ -48,16 +42,13 @@
     p_times : np.ndarray
         Processing time matrix of shape ``(m, n)``.
     mechanism : str, optional
-<<<<<<< HEAD
         The scheduling mechanism to use.  ``'fixed'`` selects the fixed
         sequence scheduler (Mechanism 1A), while ``'adaptive'`` selects
         the adaptive pursuit scheduler (Mechanism 2B).  Defaults to ``'fixed'``.
-=======
         Scheduling mechanism identifier understood by
         :func:`pfsp.mechanisms.build_mechanism`.  Common choices are
         ``'fixed'`` (Mechanism 1A) and ``'adaptive'`` (Mechanism 2A).
         Defaults to ``'fixed'``.
->>>>>>> d673cb1e
     window_size : int, optional
         Sliding window size for credit computation in the adaptive
         scheduler.  Ignored for the fixed scheduler.  Default is 50.
@@ -90,7 +81,6 @@
         if seed is not None:
             random.seed(seed)
             np.random.seed(seed)
-<<<<<<< HEAD
         self.mechanism = mechanism
         self.mechanism_spec = get_mechanism(mechanism)
         self.op_names = list(self.mechanism_spec.design.operators)
@@ -100,7 +90,6 @@
             "learning_rate": learning_rate,
         }
         self.scheduler = build_scheduler(mechanism, self.op_names, scheduler_options)
-=======
         # Define the list of operator names
         self.op_names = ["relocate", "swap", "block"]
         self.mechanism = mechanism
@@ -109,7 +98,6 @@
         if mech_key in {"fixed", "deterministic", "mechanism1a"}:
             params = {}
         self.scheduler: Mechanism = build_mechanism(mechanism, self.op_names, **params)
->>>>>>> d673cb1e
         self.block_lengths = block_lengths
 
     def _local_search(self, perm: List[int], value: int) -> Tuple[List[int], int]:
