--- conflicted
+++ resolved
@@ -1,6 +1,5 @@
 """Permutation Flow Shop heuristics package."""
 
-<<<<<<< HEAD
 This package contains modules for reading PFSP instances, defining local
 search operators, implementing operator scheduling mechanisms and running
 Iterated Greedy/Local Search algorithms.
@@ -11,11 +10,9 @@
 from .operators import Operators
 from .scheduler import FixedScheduler, AdaptiveScheduler
 from .mechanisms import MECHANISMS, available_mechanisms, build_scheduler, get_mechanism
-=======
 from .instance import Instance, read_instances
 from .operators import Operators
 from .mechanisms import AdaptiveMechanism, FixedMechanism, Mechanism, build_mechanism
->>>>>>> d673cb1e
 from .algo_ig_ils import IteratedGreedyILS
 from .runner import run_experiments
 from .reporting import add_rpd_column, summarise_by_instance
@@ -25,7 +22,6 @@
     "Instance",
     "read_instances",
     "Operators",
-<<<<<<< HEAD
     "FixedScheduler",
     "AdaptiveScheduler",
     "MECHANISMS",
@@ -34,14 +30,15 @@
     "get_design",
     "describe_design",
     "build_scheduler",
-=======
+    "IteratedGreedyILS",
+    "run_experiments",
+    "add_rpd_column",
+    "summarise_by_instance",
+]
     "Mechanism",
     "FixedMechanism",
     "AdaptiveMechanism",
     "build_mechanism",
->>>>>>> d673cb1e
     "IteratedGreedyILS",
     "run_experiments",
-    "add_rpd_column",
-    "summarise_by_instance",
 ]