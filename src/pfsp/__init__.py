"""Permutation Flow Shop heuristics package."""

This package contains modules for reading PFSP instances, defining local
search operators, implementing operator scheduling mechanisms and running
Iterated Greedy/Local Search algorithms.
"""

from .design import DESIGNS, describe_design, get_design
from .instance import read_instances, Instance
from .operators import Operators
from .scheduler import FixedScheduler, AdaptiveScheduler
from .mechanisms import MECHANISMS, available_mechanisms, build_scheduler, get_mechanism
<<<<<<< HEAD
=======
from .instance import Instance, read_instances
from .operators import Operators
from .mechanisms import AdaptiveMechanism, FixedMechanism, Mechanism, build_mechanism
>>>>>>> 87197aae
from .algo_ig_ils import IteratedGreedyILS
from .runner import run_experiments
from .reporting import add_rpd_column, summarise_by_instance

__all__ = [
    "DESIGNS",
    "Instance",
    "read_instances",
    "Operators",
    "FixedScheduler",
    "AdaptiveScheduler",
    "MECHANISMS",
    "available_mechanisms",
    "get_mechanism",
    "get_design",
    "describe_design",
    "build_scheduler",
<<<<<<< HEAD
=======
    "IteratedGreedyILS",
    "run_experiments",
    "add_rpd_column",
    "summarise_by_instance",
]
    "Mechanism",
    "FixedMechanism",
    "AdaptiveMechanism",
    "build_mechanism",
>>>>>>> 87197aae
    "IteratedGreedyILS",
    "run_experiments",
    "add_rpd_column",
    "summarise_by_instance",
]<|MERGE_RESOLUTION|>--- conflicted
+++ resolved
@@ -10,12 +10,6 @@
 from .operators import Operators
 from .scheduler import FixedScheduler, AdaptiveScheduler
 from .mechanisms import MECHANISMS, available_mechanisms, build_scheduler, get_mechanism
-<<<<<<< HEAD
-=======
-from .instance import Instance, read_instances
-from .operators import Operators
-from .mechanisms import AdaptiveMechanism, FixedMechanism, Mechanism, build_mechanism
->>>>>>> 87197aae
 from .algo_ig_ils import IteratedGreedyILS
 from .runner import run_experiments
 from .reporting import add_rpd_column, summarise_by_instance
@@ -33,18 +27,6 @@
     "get_design",
     "describe_design",
     "build_scheduler",
-<<<<<<< HEAD
-=======
-    "IteratedGreedyILS",
-    "run_experiments",
-    "add_rpd_column",
-    "summarise_by_instance",
-]
-    "Mechanism",
-    "FixedMechanism",
-    "AdaptiveMechanism",
-    "build_mechanism",
->>>>>>> 87197aae
     "IteratedGreedyILS",
     "run_experiments",
     "add_rpd_column",
