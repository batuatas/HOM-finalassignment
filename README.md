# HOM Final Assignment - Heuristic Optimization for PFSP

This repository contains a complete codebase for the heuristic optimisation final assignment.
The objective is to design and evaluate single‐solution metaheuristics for the Permutation Flow Shop
Problem (PFSP), using both deterministic and adaptive operator scheduling mechanisms.  

The project is organised to make it easy to reproduce experiments and extend the code for your own
research.  It includes scripts to parse provided instances, implement the proposed metaheuristic,
run controlled experiments and generate plots.  The repository is intentionally lightweight and
Pythonic – there are no heavy frameworks and the only dependencies are NumPy, pandas and matplotlib.

## Contents

* `data/raw/` – the original `.txt` instance files supplied with the assignment.
* `data/Instances.xlsx` – an Excel workbook where each sheet corresponds to a PFSP instance.
  A conversion script is provided to build this workbook from the raw instances.
* `src/` – all source code.  In particular, the `pfsp` package contains:
<<<<<<< HEAD
  * `design.py` – textual summaries of the two assignment mechanisms (1A and 2B).
=======
  * `design.py` – textual summaries of the two assignment mechanisms (1A and 2A).
>>>>>>> d673cb1e
  * `instance.py` – functions for reading instances from the Excel file and applying
    best-known makespans loaded from CSV.
  * `operators.py` – definitions of the local search and perturbation operators (1‐insert,
    2‐swap, block‐insert).
<<<<<<< HEAD
  * `scheduler.py` – operator scheduling mechanisms: a fixed sequence (Mechanism 1A) and
    an adaptive pursuit scheduler (Mechanism 2B) with sliding-window rewards.
  * `mechanisms.py` – registry that links each design to the concrete scheduler factory.
  * `algo_ig_ils.py` – an Iterated Greedy/Iterated Local Search metaheuristic for PFSP
    implementing Mechanism 1A or 2B and returning structured run statistics.
=======
  * `mechanisms/` – a dedicated package for operator scheduling mechanisms.  It exposes
    the deterministic Mechanism 1A, the adaptive probability matching Mechanism 2A and a
    lightweight factory so you can add new scheduling strategies without touching the
    core metaheuristic.
  * `algo_ig_ils.py` – an Iterated Greedy/Iterated Local Search metaheuristic for PFSP
    implementing Mechanism 1A or 2A and returning structured run statistics.
>>>>>>> d673cb1e
  * `runner.py` – a high‐level experiment runner that executes multiple runs on a set of
    instances, validates mechanism names and records the real iteration counts.
  * `reporting.py` – helpers for computing Relative Percent Deviation (RPD) and tabular
    summaries.
* `scripts/` – useful command line entry points:
  * `convert_instances.py` – parse the provided `.txt` files and generate
    `data/Instances.xlsx` with the required sheet names.
  * `run_experiments.py` – orchestrate a series of experiments on all instances in
    `data/Instances.xlsx` and produce enriched CSV files (including RPD, best known values
    and iteration counts).  It can optionally print per-instance summaries, describe the
    selected mechanism design and accepts a best-known makespan CSV.
  * `compare_mechanisms.py` – evaluate multiple mechanisms in a single command, optionally
    print their design summaries and write a combined summary table to disk.
  * `add_rpd.py` – post-process a results CSV to append Relative Percent Deviation values
    given a file of best-known makespans.

## Quickstart

1. Install requirements:

```bash
pip install -r requirements.txt
```

2. Convert the raw `.txt` instances into the Excel workbook:

```bash
python scripts/convert_instances.py --input-dir data/raw --output data/Instances.xlsx
```

3. Run experiments (this may take several minutes depending on your hardware):

```bash
# Optionally provide a CSV (instance,best_makespan) to compute RPD values
python scripts/run_experiments.py \
    --instances-file data/Instances.xlsx \
    --bks-file data/best_known.csv \
    --mechanism adaptive --runs 5 \
    --summary --output-dir results/adaptive

# Evaluate both mechanisms and generate a combined summary
python scripts/compare_mechanisms.py \
    --instances-file data/Instances.xlsx \
    --mechanisms fixed adaptive \
    --runs 5 --summary --output-dir results/compare
```

4. The `results/` directory will contain CSV summaries, convergence logs and plot images
   comparing the deterministic and adaptive variants.

## Mechanism designs

The final assignment rubric references two mechanisms.  Their rationale and configurable
parameters are captured in `src/pfsp/design.py`.  You can display these summaries from the
command line:

```bash
python scripts/run_experiments.py --mechanism fixed --describe
python scripts/compare_mechanisms.py --mechanisms fixed adaptive --describe
```

## Notes

* The code uses NumPy for efficient makespan calculation and incremental updates.  All
  random number generators are seeded for reproducibility when required.
<<<<<<< HEAD
* The adaptive scheduler now implements the Mechanism 2B adaptive pursuit scheme:
  rewards are normalised by the current makespan improvement, credits are tracked in a
  sliding window and probabilities are nudged towards the best-performing operator while
  maintaining a minimum exploration floor.  The `pfsp/mechanisms.py` module exposes the
  deterministic and adaptive variants declaratively so you can add new mechanisms without
  changing the rest of the codebase.
=======
* The adaptive scheduler follows the probability matching approach described in Lecture 6:
  after each operator application a reward is computed based on the relative improvement,
  credits are updated using a sliding window and operator selection probabilities are
  recomputed.  The `pfsp/mechanisms.py` module exposes the deterministic and adaptive
  variants declaratively so you can add new mechanisms without changing the rest of the
  codebase.
>>>>>>> d673cb1e
* No external optimisation libraries are used – the algorithms are implemented from
  scratch so that you can easily modify or extend them.

Please read the source code and inline comments for further details.  If you encounter
any issues or have suggestions for improvement, feel free to open an issue or submit a
pull request.<|MERGE_RESOLUTION|>--- conflicted
+++ resolved
@@ -15,29 +15,22 @@
 * `data/Instances.xlsx` – an Excel workbook where each sheet corresponds to a PFSP instance.
   A conversion script is provided to build this workbook from the raw instances.
 * `src/` – all source code.  In particular, the `pfsp` package contains:
-<<<<<<< HEAD
   * `design.py` – textual summaries of the two assignment mechanisms (1A and 2B).
-=======
-  * `design.py` – textual summaries of the two assignment mechanisms (1A and 2A).
->>>>>>> d673cb1e
   * `instance.py` – functions for reading instances from the Excel file and applying
     best-known makespans loaded from CSV.
   * `operators.py` – definitions of the local search and perturbation operators (1‐insert,
     2‐swap, block‐insert).
-<<<<<<< HEAD
   * `scheduler.py` – operator scheduling mechanisms: a fixed sequence (Mechanism 1A) and
     an adaptive pursuit scheduler (Mechanism 2B) with sliding-window rewards.
   * `mechanisms.py` – registry that links each design to the concrete scheduler factory.
   * `algo_ig_ils.py` – an Iterated Greedy/Iterated Local Search metaheuristic for PFSP
     implementing Mechanism 1A or 2B and returning structured run statistics.
-=======
   * `mechanisms/` – a dedicated package for operator scheduling mechanisms.  It exposes
     the deterministic Mechanism 1A, the adaptive probability matching Mechanism 2A and a
     lightweight factory so you can add new scheduling strategies without touching the
     core metaheuristic.
   * `algo_ig_ils.py` – an Iterated Greedy/Iterated Local Search metaheuristic for PFSP
     implementing Mechanism 1A or 2A and returning structured run statistics.
->>>>>>> d673cb1e
   * `runner.py` – a high‐level experiment runner that executes multiple runs on a set of
     instances, validates mechanism names and records the real iteration counts.
   * `reporting.py` – helpers for computing Relative Percent Deviation (RPD) and tabular
@@ -103,21 +96,18 @@
 
 * The code uses NumPy for efficient makespan calculation and incremental updates.  All
   random number generators are seeded for reproducibility when required.
-<<<<<<< HEAD
 * The adaptive scheduler now implements the Mechanism 2B adaptive pursuit scheme:
   rewards are normalised by the current makespan improvement, credits are tracked in a
   sliding window and probabilities are nudged towards the best-performing operator while
   maintaining a minimum exploration floor.  The `pfsp/mechanisms.py` module exposes the
   deterministic and adaptive variants declaratively so you can add new mechanisms without
   changing the rest of the codebase.
-=======
 * The adaptive scheduler follows the probability matching approach described in Lecture 6:
   after each operator application a reward is computed based on the relative improvement,
   credits are updated using a sliding window and operator selection probabilities are
   recomputed.  The `pfsp/mechanisms.py` module exposes the deterministic and adaptive
   variants declaratively so you can add new mechanisms without changing the rest of the
   codebase.
->>>>>>> d673cb1e
 * No external optimisation libraries are used – the algorithms are implemented from
   scratch so that you can easily modify or extend them.
 
